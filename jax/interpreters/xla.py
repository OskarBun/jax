--- conflicted
+++ resolved
@@ -360,13 +360,9 @@
     return fun.call_wrapped(*args)  # probably won't return
 
 @lu.cache
-<<<<<<< HEAD
 def _xla_callable(fun, device_assignment, backend, *abstract_args):
-=======
-def _xla_callable(fun, device_assignment, *abstract_args):
   if FLAGS.jax_log_compiles:
     print("Compiling {} for args {}.".format(fun.__name__, abstract_args))
->>>>>>> e025fac1
   pvals = [pe.PartialVal((aval, core.unit)) for aval in abstract_args]
   with core.new_master(pe.JaxprTrace, True) as master:
     jaxpr, (pvals, consts, env) = pe.trace_to_subjaxpr(fun, master, False).call_wrapped(pvals)
